use video;
use video::Window;
use surface;
use surface::Surface;
use pixels;
use get_error;
use std::ptr;
use libc;
use libc::{c_int, uint32_t, c_float, c_double, c_void, size_t};
use std::str;
use std::mem;
use rect::Point;
use rect::Rect;
use std::num::FromPrimitive;
use std::vec::Vec;
use std::c_vec::CVec;

#[allow(non_camel_case_types)]
pub mod ll {

    use libc::{c_int, c_char, c_void, c_float, c_double};
    use libc::{uint8_t, uint32_t};
    use rect::Rect;
    use rect::Point;

    use surface::ll::SDL_Surface;
    use video::ll::SDL_Window;

    pub type SDL_Rect = Rect;
    pub type SDL_Point = Point;
    pub type SDL_bool = c_int;

    //SDL_render.h
    pub enum SDL_RendererFlags {
        SDL_RENDERER_SOFTWARE = 0x00000001,
        SDL_RENDERER_ACCELERATED = 0x00000002,
        SDL_RENDERER_PRESENTVSYNC = 0x00000004,
        SDL_RENDERER_TARGETTEXTURE = 0x00000008
    }

    pub struct SDL_RendererInfo
    {
        pub name: *c_char,
        pub flags: uint32_t,
        pub num_texture_formats: uint32_t,
        pub texture_formats: [uint32_t, ..16],
        pub max_texture_width: c_int,
        pub max_texture_height: c_int,
    }

    pub enum SDL_TextureAccess {
        SDL_TEXTUREACCESS_STATIC = 0,
        SDL_TEXTUREACCESS_STREAMING = 1,
        SDL_TEXTUREACCESS_TARGET = 2
    }

    pub enum SDL_TextureModulate {
        SDL_TEXTUREMODULATE_NONE = 0x00000000,
        SDL_TEXTUREMODULATE_COLOR = 0x00000001,
        SDL_TEXTUREMODULATE_ALPHA = 0x00000002
    }

    #[deriving(FromPrimitive)]
    #[repr(C)]
    pub enum SDL_RendererFlip {
        SDL_FLIP_NONE = 0x00000000,
        SDL_FLIP_HORIZONTAL = 0x00000001,
        SDL_FLIP_VERTICAL = 0x00000002
    }

    pub struct SDL_Renderer;
    pub struct SDL_Texture;

    //SDL_blendmode.h
    #[deriving(FromPrimitive)]
    #[repr(C)]
    pub enum SDL_BlendMode {
        SDL_BLENDMODE_NONE = 0x00000000,
        SDL_BLENDMODE_BLEND = 0x00000001,
        SDL_BLENDMODE_ADD = 0x00000002,
        SDL_BLENDMODE_MOD = 0x00000004
    }

    extern "C" {
        pub fn SDL_GetNumRenderDrivers() -> c_int;
        pub fn SDL_GetRenderDriverInfo(index: c_int, info: *SDL_RendererInfo) -> c_int;
        pub fn SDL_CreateWindowAndRenderer(width: c_int, height: c_int, window_flags: uint32_t, window: **SDL_Window, renderer: **SDL_Renderer) -> c_int;
        pub fn SDL_CreateRenderer(window: *SDL_Window, index: c_int, flags: uint32_t) -> *SDL_Renderer;
        pub fn SDL_CreateSoftwareRenderer(surface: *SDL_Surface) -> *SDL_Renderer;
        pub fn SDL_GetRenderer(window: *SDL_Window) -> *SDL_Renderer;
        pub fn SDL_GetRendererInfo(renderer: *SDL_Renderer, info: *SDL_RendererInfo) -> c_int;
        pub fn SDL_GetRendererOutputSize(renderer: *SDL_Renderer, w: *c_int, h: *c_int) -> c_int;
        pub fn SDL_CreateTexture(renderer: *SDL_Renderer, format: uint32_t, access: c_int, w: c_int, h: c_int) -> *SDL_Texture;
        pub fn SDL_CreateTextureFromSurface(renderer: *SDL_Renderer, surface: *SDL_Surface) -> *SDL_Texture;
        pub fn SDL_QueryTexture(texture: *SDL_Texture, format: *uint32_t, access: *c_int, w: *c_int, h: *c_int) -> c_int;
        pub fn SDL_SetTextureColorMod(texture: *SDL_Texture, r: uint8_t, g: uint8_t, b: uint8_t) -> c_int;
        pub fn SDL_GetTextureColorMod(texture: *SDL_Texture, r: *uint8_t, g: *uint8_t, b: *uint8_t) -> c_int;
        pub fn SDL_SetTextureAlphaMod(texture: *SDL_Texture, alpha: uint8_t) -> c_int;
        pub fn SDL_GetTextureAlphaMod(texture: *SDL_Texture, alpha: *uint8_t) -> c_int;
        pub fn SDL_SetTextureBlendMode(texture: *SDL_Texture, blendMode: SDL_BlendMode) -> c_int;
        pub fn SDL_GetTextureBlendMode(texture: *SDL_Texture, blendMode: *SDL_BlendMode) -> c_int;
        pub fn SDL_UpdateTexture(texture: *SDL_Texture, rect: *SDL_Rect, pixels: *c_void, pitch: c_int) -> c_int;
        pub fn SDL_LockTexture(texture: *SDL_Texture, rect: *SDL_Rect, pixels: **c_void, pitch: *c_int) -> c_int;
        pub fn SDL_UnlockTexture(texture: *SDL_Texture);
        pub fn SDL_RenderTargetSupported(renderer: *SDL_Renderer) -> SDL_bool;
        pub fn SDL_SetRenderTarget(renderer: *SDL_Renderer, texture: *SDL_Texture) -> c_int;
        pub fn SDL_GetRenderTarget(renderer: *SDL_Renderer) -> *SDL_Texture;
        pub fn SDL_RenderSetLogicalSize(renderer: *SDL_Renderer, w: c_int, h: c_int) -> c_int;
        pub fn SDL_RenderGetLogicalSize(renderer: *SDL_Renderer, w: *c_int, h: *c_int);
        pub fn SDL_RenderSetViewport(renderer: *SDL_Renderer, rect: *SDL_Rect) -> c_int;
        pub fn SDL_RenderGetViewport(renderer: *SDL_Renderer, rect: *SDL_Rect);
        pub fn SDL_RenderSetClipRect(renderer: *SDL_Renderer, rect: *SDL_Rect) -> c_int;
        pub fn SDL_RenderGetClipRect(renderer: *SDL_Renderer, rect: *SDL_Rect);
        pub fn SDL_RenderSetScale(renderer: *SDL_Renderer, scaleX: c_float, scaleY: c_float) -> c_int;
        pub fn SDL_RenderGetScale(renderer: *SDL_Renderer, scaleX: *c_float, scaleY: *c_float);
        pub fn SDL_SetRenderDrawColor(renderer: *SDL_Renderer, r: uint8_t, g: uint8_t, b: uint8_t, a: uint8_t) -> c_int;
        pub fn SDL_GetRenderDrawColor(renderer: *SDL_Renderer, r: *uint8_t, g: *uint8_t, b: *uint8_t, a: *uint8_t) -> c_int;
        pub fn SDL_SetRenderDrawBlendMode(renderer: *SDL_Renderer, blendMode: SDL_BlendMode) -> c_int;
        pub fn SDL_GetRenderDrawBlendMode(renderer: *SDL_Renderer, blendMode: *SDL_BlendMode) -> c_int;
        pub fn SDL_RenderClear(renderer: *SDL_Renderer) -> c_int;
        pub fn SDL_RenderDrawPoint(renderer: *SDL_Renderer, x: c_int, y: c_int) -> c_int;
        pub fn SDL_RenderDrawPoints(renderer: *SDL_Renderer, Points: *SDL_Point, count: c_int) -> c_int;
        pub fn SDL_RenderDrawLine(renderer: *SDL_Renderer, x1: c_int, y1: c_int, x2: c_int, y2: c_int) -> c_int;
        pub fn SDL_RenderDrawLines(renderer: *SDL_Renderer, Points: *SDL_Point, count: c_int) -> c_int;
        pub fn SDL_RenderDrawRect(renderer: *SDL_Renderer, rect: *SDL_Rect) -> c_int;
        pub fn SDL_RenderDrawRects(renderer: *SDL_Renderer, rects: *SDL_Rect, count: c_int) -> c_int;
        pub fn SDL_RenderFillRect(renderer: *SDL_Renderer, rect: *SDL_Rect) -> c_int;
        pub fn SDL_RenderFillRects(renderer: *SDL_Renderer, rects: *SDL_Rect, count: c_int) -> c_int;
        pub fn SDL_RenderCopy(renderer: *SDL_Renderer, texture: *SDL_Texture, srcrect: *SDL_Rect, dstrect: *SDL_Rect) -> c_int;
        pub fn SDL_RenderCopyEx(renderer: *SDL_Renderer, texture: *SDL_Texture, srcrect: *SDL_Rect, dstrect: *SDL_Rect, angle: c_double, center: *SDL_Point, flip: SDL_RendererFlip) -> c_int;
        pub fn SDL_RenderReadPixels(renderer: *SDL_Renderer, rect: *SDL_Rect, format: uint32_t, pixels: *c_void, pitch: c_int) -> c_int;
        pub fn SDL_RenderPresent(renderer: *SDL_Renderer);
        pub fn SDL_DestroyTexture(texture: *SDL_Texture);
        pub fn SDL_DestroyRenderer(renderer: *SDL_Renderer);
        pub fn SDL_GL_BindTexture(texture: *SDL_Texture, texw: *c_float, texh: *c_float) -> c_int;
        pub fn SDL_GL_UnbindTexture(texture: *SDL_Texture) -> c_int;
    }
}

pub enum RenderDriverIndex {
    DriverAuto,
    DriverIndex(int)
}

#[deriving(Eq, FromPrimitive)]
pub enum TextureAccess {
    AccessStatic = ll::SDL_TEXTUREACCESS_STATIC as int,
    AccessStreaming = ll::SDL_TEXTUREACCESS_STREAMING as int,
    AccessTarget = ll::SDL_TEXTUREACCESS_TARGET as int
}

bitflags!(flags RendererFlags: u32 {
    static Software = ll::SDL_RENDERER_SOFTWARE as u32,
    static Accelerated = ll::SDL_RENDERER_ACCELERATED as u32,
    static PresentVSync = ll::SDL_RENDERER_PRESENTVSYNC as u32,
    static TargetTexture = ll::SDL_RENDERER_TARGETTEXTURE as u32
})

#[deriving(Eq)]
pub struct RendererInfo {
    pub name: StrBuf,
    pub flags: RendererFlags,
    pub texture_formats: Vec<pixels::PixelFormatFlag>,
    pub max_texture_width: int,
    pub max_texture_height: int
}

#[deriving(Eq, FromPrimitive)]
pub enum BlendMode {
    BlendNone = ll::SDL_BLENDMODE_NONE as int,
    BlendBlend = ll::SDL_BLENDMODE_BLEND as int,
    BlendAdd = ll::SDL_BLENDMODE_ADD as int,
    BlendMod = ll::SDL_BLENDMODE_MOD as int
}

#[deriving(Eq)]
pub enum RendererFlip {
    FlipNone = ll::SDL_FLIP_NONE as int,
    FlipHorizontal = ll::SDL_FLIP_HORIZONTAL as int,
    FlipVertical = ll::SDL_FLIP_VERTICAL as int,
}

impl RendererInfo {
    pub fn from_ll(info: &ll::SDL_RendererInfo) -> RendererInfo {
        let actual_flags = RendererFlags::from_bits(info.flags).unwrap();

        unsafe {
            let texture_formats: Vec<pixels::PixelFormatFlag> = info.texture_formats.slice(0, info.num_texture_formats as uint).iter().map(|&format| {
                FromPrimitive::from_i64(format as i64).unwrap()
            }).collect();

            RendererInfo {
                name: str::raw::from_c_str(mem::transmute_copy(&info.name)),
                flags: actual_flags,
                texture_formats: texture_formats,
                max_texture_width: info.max_texture_width as int,
                max_texture_height: info.max_texture_height as int
            }
        }
    }
}

#[deriving(Eq)] #[allow(raw_pointer_deriving)]
pub struct Renderer<S> {
    raw: *ll::SDL_Renderer,
    parent: Option<S>,
    owned: bool
}

#[unsafe_destructor]
impl<S> Drop for Renderer<S> {
    fn drop(&mut self) {
        if self.owned {
            unsafe {
                ll::SDL_DestroyRenderer(self.raw);
            }
        }
    }
}

impl Renderer<Window> {
    pub fn from_window(window: Window, index: RenderDriverIndex, renderer_flags: RendererFlags) -> Result<Renderer<Window>, StrBuf> {
        let index = match index {
            DriverAuto => -1,
            DriverIndex(x) => x
        };

        let raw = unsafe {
            ll::SDL_CreateRenderer(window.raw(), index as c_int, renderer_flags.bits())
        };

        if raw == ptr::null() {
            Err(get_error())
        } else {
            Ok(Renderer{ raw: raw, parent: Some(window), owned: true,})
        }
    }

    pub fn new_with_window(width: int, height: int, window_flags: video::WindowFlags) -> Result<Renderer<Window>, StrBuf> {
        let raw_window: *video::ll::SDL_Window = ptr::null();
        let raw_renderer: *ll::SDL_Renderer = ptr::null();
        let result = unsafe { ll::SDL_CreateWindowAndRenderer(width as c_int, height as c_int, window_flags.bits(), &raw_window, &raw_renderer) == 0};
        if result {
            let window = unsafe { Window::from_ll(raw_window, true) };
            Ok(Renderer {
                raw: raw_renderer,
                parent: Some(window),
                owned: true
            })
        } else {
            Err(get_error())
        }
    }
}

impl Renderer<Surface> {
<<<<<<< HEAD
    pub fn from_surface(surface: surface::Surface) -> Result<Renderer<Surface>, StrBuf> {
        let result = unsafe { ll::SDL_CreateSoftwareRenderer(surface.raw) };
=======
    pub fn from_surface(surface: surface::Surface) -> Result<Renderer<Surface>, ~str> {
        let result = unsafe { ll::SDL_CreateSoftwareRenderer(surface.raw()) };
>>>>>>> 84c95737
        if result == ptr::null() {
            Ok(Renderer {
                raw: result,
                parent: Some(surface),
                owned: true
            })
        } else {
            Err(get_error())
        }
    }
}

impl<S> Renderer<S> {
    #[inline]
    pub fn get_parent<'a>(&'a self) -> &'a S { self.parent.get_ref() }

    #[inline]
    pub fn unwrap_parent(mut self) -> S { 
        use std::mem; 
        mem::replace(&mut self.parent, None).unwrap()
    }

<<<<<<< HEAD
    pub fn set_draw_color(&self, color: pixels::Color) -> Result<(), StrBuf> {
=======
    #[inline]
    pub fn raw(&self) -> *ll::SDL_Renderer { self.raw }

    #[inline]
    pub fn owned(&self) -> bool { self.owned }

    pub fn set_draw_color(&self, color: pixels::Color) -> Result<(), ~str> {
>>>>>>> 84c95737
        let ret = match color {
            pixels::RGB(r, g, b) => {
                unsafe { ll::SDL_SetRenderDrawColor(self.raw, r, g, b, 255) }
            },
            pixels::RGBA(r, g, b, a) => {
                unsafe { ll::SDL_SetRenderDrawColor(self.raw, r, g, b, a)  }
            }
        };
        if ret == 0 { Ok(()) }
        else { Err(get_error()) }
    }

    pub fn get_draw_color(&self) -> Result<pixels::Color, StrBuf> {
        let r: u8 = 0;
        let g: u8 = 0;
        let b: u8 = 0;
        let a: u8 = 0;
        let result = unsafe { ll::SDL_GetRenderDrawColor(self.raw, &r, &g, &b, &a) == 0 };
        if result {
            Ok(pixels::RGBA(r, g, b, a))
        } else {
            Err(get_error())
        }
    }

    pub fn clear(&self) -> Result<(), StrBuf> {
        let ret = unsafe { ll::SDL_RenderClear(self.raw) };
        if ret == 0 { Ok(()) }
        else { Err(get_error()) }
    }

    pub fn present(&self) {
        unsafe { ll::SDL_RenderPresent(self.raw) }
    }

    pub fn get_output_size(&self) -> Result<(int, int), StrBuf> {
        let width: c_int = 0;
        let height: c_int = 0;

        let result = unsafe { ll::SDL_GetRendererOutputSize(self.raw, &width, &height) == 0 };

        if result {
            Ok((width as int, height as int))
        } else {
            Err(get_error())
        }
    }

    pub fn create_texture(&self, format: pixels::PixelFormatFlag, access: TextureAccess, width: int, height: int) -> Result<Texture, StrBuf> {
        let result = unsafe { ll::SDL_CreateTexture(self.raw, format as uint32_t, access as c_int, width as c_int, height as c_int) };
        if result == ptr::null() {
            Err(get_error())
        } else {
            Ok(Texture { raw: result, owned: true } )
        }
    }

<<<<<<< HEAD
    pub fn create_texture_from_surface(&self, surface: &surface::Surface) -> Result<Texture, StrBuf> {
        let result = unsafe { ll::SDL_CreateTextureFromSurface(self.raw, surface.raw) };
=======
    pub fn create_texture_from_surface(&self, surface: &surface::Surface) -> Result<Texture, ~str> {
        let result = unsafe { ll::SDL_CreateTextureFromSurface(self.raw, surface.raw()) };
>>>>>>> 84c95737
        if result == ptr::null() {
            Err(get_error())
        } else {
            Ok(Texture { raw: result, owned: true } )
        }
    }

    pub fn render_target_supported(&self) -> bool {
        unsafe { ll::SDL_RenderTargetSupported(self.raw) == 1 }
    }

    pub fn set_render_target(&self, texture: Option<&Texture>) -> Result<(), StrBuf> {
        unsafe {
            let actual_texture = match texture {
                Some(texture) => mem::transmute(texture.raw),
                None => ptr::null()
            };
            if ll::SDL_SetRenderTarget(self.raw, actual_texture) == 0 {
                Ok(())
            } else {
                Err(get_error())
            }
        }
    }

    pub fn get_render_target(&self) -> Result<Texture, StrBuf> {
        let raw = unsafe { ll::SDL_GetRenderTarget(self.raw) };

        if raw == ptr::null() {
            Err(get_error())
        } else {
            Ok(Texture{
                raw: raw,
                owned: false
            })
        }
    }

    pub fn set_logical_size(&self, width: int, height: int) -> Result<(), StrBuf> {
        let ret = unsafe { ll::SDL_RenderSetLogicalSize(self.raw, width as c_int, height as c_int) };

        if ret == 0 { Ok(()) }
        else { Err(get_error()) }
    }

    pub fn get_logical_size(&self) -> (int, int) {

        let width: c_int = 0;
        let height: c_int = 0;

        unsafe { ll::SDL_RenderGetLogicalSize(self.raw, &width, &height) };

        (width as int, height as int)
    }

    pub fn set_viewport(&self, rect: &Rect) -> Result<(), StrBuf> {
        let ret = unsafe { ll::SDL_RenderSetViewport(self.raw, rect) };

        if ret == 0 { Ok(()) }
        else { Err(get_error()) }
    }

    pub fn get_viewport(&self) -> Rect {
        let rect = Rect{
            x: 0,
            y: 0,
            w: 0,
            h: 0
        };
        unsafe { ll::SDL_RenderGetViewport(self.raw, &rect) };
        rect
    }

    pub fn set_clip_rect(&self, rect: &Rect) -> Result<(), StrBuf> {
        let ret = unsafe { ll::SDL_RenderSetClipRect(self.raw, rect) };

        if ret == 0 { Ok(()) }
        else { Err(get_error()) }
    }

    pub fn get_clip_rect(&self) -> Rect {
        let rect = Rect{
            x: 0,
            y: 0,
            w: 0,
            h: 0
        };
        unsafe { ll::SDL_RenderGetClipRect(self.raw, &rect) };
        rect
    }

    pub fn set_scale(&self, scale_x: f64, scale_y: f64) -> Result<(), StrBuf> {
        let ret = unsafe { ll::SDL_RenderSetScale(self.raw, scale_x as c_float, scale_y as c_float) };

        if ret == 0 { Ok(()) }
        else { Err(get_error()) }
    }

    pub fn get_scale(&self) -> (f64, f64) {
        let scale_x: c_float = 0.0;
        let scale_y: c_float = 0.0;
        unsafe { ll::SDL_RenderGetScale(self.raw, &scale_x, &scale_y) };
        (scale_x as f64, scale_y as f64)
    }

    pub fn draw_point(&self, point: Point) -> Result<(), StrBuf> {
        let ret = unsafe { ll::SDL_RenderDrawPoint(self.raw, point.x, point.y) };

        if ret == 0 { Ok(()) }
        else { Err(get_error()) }
    }

    pub fn draw_points(&self, points: &[Point]) -> Result<(), StrBuf> {
        let ret = unsafe {
            ll::SDL_RenderDrawPoints(self.raw, mem::transmute(points.as_ptr()), points.len() as c_int)
        };

        if ret == 0 { Ok(()) }
        else { Err(get_error()) }
    }

    pub fn draw_line(&self, start: Point, end: Point) -> Result<(), StrBuf> {
        let ret = unsafe { ll::SDL_RenderDrawLine(self.raw, start.x, start.y, end.x, end.y) };

        if ret == 0 { Ok(()) }
        else { Err(get_error()) }
    }

    pub fn draw_lines(&self, points: &[Point]) -> Result<(), StrBuf> {
        let ret = unsafe {
            ll::SDL_RenderDrawLines(self.raw, mem::transmute(points.as_ptr()), points.len() as c_int)
        };

        if ret == 0 { Ok(()) }
        else { Err(get_error()) }
    }

    pub fn draw_rect(&self, rect: &Rect) -> Result<(), StrBuf> {
        let ret = unsafe { ll::SDL_RenderDrawRect(self.raw, rect) };

        if ret == 0 { Ok(()) }
        else { Err(get_error()) }
    }

    pub fn draw_rects(&self, rects: &[Rect]) -> Result<(), StrBuf> {
        let ret = unsafe {
            ll::SDL_RenderDrawRects(self.raw, mem::transmute(rects.as_ptr()), rects.len() as c_int)
        };

        if ret == 0 { Ok(()) }
        else { Err(get_error()) }
    }

    pub fn fill_rect(&self, rect: &Rect) -> Result<(), StrBuf> {
        let ret = unsafe { ll::SDL_RenderFillRect(self.raw, rect) };

        if ret == 0 { Ok(()) }
        else { Err(get_error()) }
    }

    pub fn fill_rects(&self, rects: &[Rect]) -> Result<(), StrBuf> {
        let ret = unsafe {
            ll::SDL_RenderFillRects(self.raw, mem::transmute(rects.as_ptr()), rects.len() as c_int)
        };

        if ret == 0 { Ok(()) }
        else { Err(get_error()) }
    }

    pub fn copy(&self, texture: &Texture, src: Option<Rect>, dst: Option<Rect>) -> Result<(), StrBuf> {
        let ret = unsafe {
            ll::SDL_RenderCopy(
                self.raw,
                texture.raw,
                match src {
                    Some(rect) => mem::transmute(&rect),
                    None => ptr::null()
                },
                match dst {
                    Some(rect) => mem::transmute(&rect),
                    None => ptr::null()
                }
            )
        };

        if ret == 0 { Ok(()) }
        else { Err(get_error()) }
    }

    //TODO: Check whether RendererFlip is supposed to be combinable
    pub fn copy_ex(&self, texture: &Texture, src: Option<Rect>, dst: Option<Rect>, angle: f64, center: Option<Point>, flip: RendererFlip) -> Result<(), StrBuf> {
        let ret = unsafe {
            ll::SDL_RenderCopyEx(
                self.raw,
                texture.raw,
                match src {
                    Some(rect) => mem::transmute(&rect),
                    None => ptr::null()
                },
                match dst {
                    Some(rect) => mem::transmute(&rect),
                    None => ptr::null()
                },
                angle as c_double,
                match center {
                    Some(point) => mem::transmute(&point),
                    None => ptr::null()
                },
                FromPrimitive::from_i64(flip as i64).unwrap()
            )
        };

        if ret == 0 { Ok(()) }
        else { Err(get_error()) }
    }

    pub fn read_pixels(&self, rect: Option<Rect>, format: pixels::PixelFormatFlag) -> Result<CVec<u8>, StrBuf> {
        unsafe {
            let (actual_rect, w, h) = match rect {
                Some(rect) => (mem::transmute(&rect), rect.w as uint, rect.h as uint),
                None => {
                    let (w, h) = try!(self.get_output_size());
                    (ptr::null(), w as uint, h as uint)
                }
            };
            let size = format.byte_size_of_pixels(w * h);
            let pixels = libc::malloc(size as size_t) as *u8;
            let pitch = w * format.byte_size_per_pixel(); // calculated pitch
            let ret = ll::SDL_RenderReadPixels(self.raw, actual_rect, format as uint32_t, pixels as *c_void, pitch as c_int);
            if ret == 0 {
                Ok(CVec::new_with_dtor(pixels as *mut u8, size, proc() {
                    libc::free(pixels as *mut c_void)
                }))
            } else {
                Err(get_error())
            }
        }
    }
}

pub struct TextureQuery {
    pub format: pixels::PixelFormatFlag,
    pub access: TextureAccess,
    pub width: int,
    pub height: int
}

#[deriving(Eq)] #[allow(raw_pointer_deriving)]
pub struct Texture {
    pub raw: *ll::SDL_Texture,
    pub owned: bool
}

impl Drop for Texture {
    fn drop(&mut self) {
        if self.owned {
            unsafe {
                ll::SDL_DestroyTexture(self.raw);
            }
        }
    }
}

impl Texture {

    pub fn query(&self) -> Result<TextureQuery, StrBuf> {
        let format: uint32_t = 0;
        let access: c_int = 0;
        let width: c_int = 0;
        let height: c_int = 0;

        let result = unsafe { ll::SDL_QueryTexture(self.raw, &format, &access, &width, &height) == 0 };
        if result {
            Ok(TextureQuery {
               format: FromPrimitive::from_i64(format as i64).unwrap(),
               access: FromPrimitive::from_i64(access as i64).unwrap(),
               width: width as int,
               height: height as int
            })
        } else {
            Err(get_error())
        }
    }

    pub fn set_color_mod(&self, red: u8, green: u8, blue: u8) -> Result<(), StrBuf> {
        let ret = unsafe { ll::SDL_SetTextureColorMod(self.raw, red, green, blue) };

        if ret == 0 { Ok(()) }
        else { Err(get_error()) }
    }

    pub fn get_color_mod(&self) -> Result<(u8, u8, u8), StrBuf> {
        let r = 0;
        let g = 0;
        let b = 0;
        let result = unsafe { ll::SDL_GetTextureColorMod(self.raw, &r, &g, &b) == 0 };

        if result {
            Ok((r, g, b))
        } else {
            Err(get_error())
        }
    }

    pub fn set_alpha_mod(&self, alpha: u8) -> Result<(), StrBuf> {
        let ret = unsafe { ll::SDL_SetTextureAlphaMod(self.raw, alpha) };

        if ret == 0 { Ok(()) }
        else { Err(get_error()) }
    }

    pub fn get_alpha_mod(&self) -> Result<u8, StrBuf> {
        let alpha = 0;
        let result = unsafe { ll::SDL_GetTextureAlphaMod(self.raw, &alpha) == 0 };

        if result {
            Ok(alpha)
        } else {
            Err(get_error())
        }
    }

    pub fn set_blend_mode(&self, blend: BlendMode) -> Result<(), StrBuf> {
        let ret = unsafe { ll::SDL_SetTextureBlendMode(self.raw, FromPrimitive::from_i64(blend as i64).unwrap()) };

        if ret == 0 { Ok(()) }
        else { Err(get_error()) }
    }

    pub fn get_blend_mode(&self) -> Result<BlendMode, StrBuf> {
        let blend: i64 = 0;
        let result = unsafe { ll::SDL_GetTextureBlendMode(self.raw, &FromPrimitive::from_i64(blend as i64).unwrap()) == 0 };
        if result {
            Ok(FromPrimitive::from_i64(blend as i64).unwrap())
        } else {
            Err(get_error())
        }
    }

    pub fn update(&self, rect: Option<Rect>, pixel_data: &[u8], pitch: int) -> Result<(), StrBuf> {
        let ret = unsafe {
            let actual_rect = match rect {
                Some(rect) => mem::transmute(&rect),
                None => ptr::null()
            };

            ll::SDL_UpdateTexture(self.raw, actual_rect, mem::transmute(pixel_data.as_ptr()), pitch as c_int)
        };

        if ret == 0 { Ok(()) }
        else { Err(get_error()) }
    }

    pub fn lock(&self, rect: Option<Rect>) -> Result<CVec<u8>, StrBuf> {
        let q = try!(self.query());
        unsafe {
            let actual_rect = match rect {
                Some(rect) => mem::transmute(&rect),
                None => ptr::null()
            };

            let pixels : *c_void = ptr::null();
            let pitch = 0;
            let ret = ll::SDL_LockTexture(self.raw, actual_rect, &pixels, &pitch);
            let size = q.format.byte_size_of_pixels((q.width * q.height) as uint);
            if ret == 0 {
                Ok(CVec::new(pixels as *mut u8, size))
            } else {
                Err(get_error())
            }
        }
    }

    pub fn unlock(&self) {
        unsafe { ll::SDL_UnlockTexture(self.raw) }
    }

    pub fn gl_bind_texture(&self) -> Result<(f64, f64), StrBuf> {
        let texw: c_float = 0.0;
        let texh: c_float = 0.0;

        let result = unsafe {
            ll::SDL_GL_BindTexture(self.raw, &texw, &texh) == 0
        };

        if result {
            Ok((texw as f64, texh as f64))
        } else {
            Err("Operation not supported".to_owned())
        }
    }

    pub fn gl_unbind_texture(&self) -> bool {
        unsafe { ll::SDL_GL_UnbindTexture(self.raw) == 0 }
    }

    pub fn gl_with_bind<R>(&self, f: |tex_w: f64, tex_h: f64| -> R) -> R {
        unsafe {
            let texw: c_float = 0.0;
            let texh: c_float = 0.0;
            if ll::SDL_GL_BindTexture(self.raw, &texw, &texh) != 0 { fail!("could not bind texture"); }
            let rv = f(texw as f64, texh as f64);
            ll::SDL_GL_UnbindTexture(self.raw);
            rv
        }
    }
}


pub fn get_num_render_drivers() -> Result<int, StrBuf> {
    let result = unsafe { ll::SDL_GetNumRenderDrivers() };
    if result > 0 {
        Ok(result as int)
    } else {
        Err(get_error())
    }
}

pub fn get_render_driver_info(index: int) -> Result<RendererInfo, StrBuf> {
    let out = ll::SDL_RendererInfo {
        name: ptr::null(),
        flags: 0,
        num_texture_formats: 0,
        texture_formats: [0,0,0,0,0,0,0,0,0,0,0,0,0,0,0,0],
        max_texture_width: 0,
        max_texture_height: 0,
    };
    let result = unsafe { ll::SDL_GetRenderDriverInfo(index as c_int, &out) == 0 };
    if result {
        Ok(RendererInfo::from_ll(&out))
    } else {
        Err(get_error())
    }
}

/*
    //TODO: Figure out how to support this with our current struct format
    pub fn SDL_GetRenderer(window: *SDL_Window) -> *SDL_Renderer;
*/<|MERGE_RESOLUTION|>--- conflicted
+++ resolved
@@ -254,13 +254,8 @@
 }
 
 impl Renderer<Surface> {
-<<<<<<< HEAD
     pub fn from_surface(surface: surface::Surface) -> Result<Renderer<Surface>, StrBuf> {
-        let result = unsafe { ll::SDL_CreateSoftwareRenderer(surface.raw) };
-=======
-    pub fn from_surface(surface: surface::Surface) -> Result<Renderer<Surface>, ~str> {
         let result = unsafe { ll::SDL_CreateSoftwareRenderer(surface.raw()) };
->>>>>>> 84c95737
         if result == ptr::null() {
             Ok(Renderer {
                 raw: result,
@@ -283,17 +278,13 @@
         mem::replace(&mut self.parent, None).unwrap()
     }
 
-<<<<<<< HEAD
-    pub fn set_draw_color(&self, color: pixels::Color) -> Result<(), StrBuf> {
-=======
     #[inline]
     pub fn raw(&self) -> *ll::SDL_Renderer { self.raw }
 
     #[inline]
     pub fn owned(&self) -> bool { self.owned }
 
-    pub fn set_draw_color(&self, color: pixels::Color) -> Result<(), ~str> {
->>>>>>> 84c95737
+    pub fn set_draw_color(&self, color: pixels::Color) -> Result<(), StrBuf> {
         let ret = match color {
             pixels::RGB(r, g, b) => {
                 unsafe { ll::SDL_SetRenderDrawColor(self.raw, r, g, b, 255) }
@@ -351,13 +342,8 @@
         }
     }
 
-<<<<<<< HEAD
     pub fn create_texture_from_surface(&self, surface: &surface::Surface) -> Result<Texture, StrBuf> {
-        let result = unsafe { ll::SDL_CreateTextureFromSurface(self.raw, surface.raw) };
-=======
-    pub fn create_texture_from_surface(&self, surface: &surface::Surface) -> Result<Texture, ~str> {
         let result = unsafe { ll::SDL_CreateTextureFromSurface(self.raw, surface.raw()) };
->>>>>>> 84c95737
         if result == ptr::null() {
             Err(get_error())
         } else {
